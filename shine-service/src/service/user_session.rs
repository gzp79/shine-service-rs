--- conflicted
+++ resolved
@@ -218,17 +218,6 @@
         Extension(Arc::new(self))
     }
 
-<<<<<<< HEAD
-    pub async fn validate(
-        &self,
-        user: &mut CurrentUser,
-        fingerprint: ClientFingerprint,
-    ) -> Result<bool, Response<Body>> {
-        user.authenticity = CurrentUserAuthenticity::Authentic;
-        // issue#12:
-        // check the in memory lru for the (user_id,key)
-        // check the redis cache
-=======
     /// This is a duplicated and minimized version of session handling from the identity service
     /// Introduce breaking change with great care as that can also break all the service.
     async fn refresh_session_data(&self, user: &mut CurrentUser) -> Result<(), UserSessionError> {
@@ -238,7 +227,6 @@
             pub start_date: DateTime<Utc>,
             pub fingerprint_hash: String,
         }
->>>>>>> b1f7fa66
 
         #[derive(Serialize, Deserialize, Debug, RedisJsonValue)]
         #[serde(rename_all = "camelCase")]
